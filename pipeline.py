--- conflicted
+++ resolved
@@ -24,12 +24,8 @@
         self.cached_inpainter_key = None
 
     def load_box_coords(self, blk_list: List[TextBlock]):
-<<<<<<< HEAD
         self.main_page.image_viewer.clear_rectangles()
-        if self.main_page.image_viewer.hasPhoto():
-=======
         if self.main_page.image_viewer.hasPhoto() and blk_list:
->>>>>>> b11d530c
             for blk in blk_list:
                 x1, y1, x2, y2 = blk.xyxy
                 rect = QtCore.QRectF(x1, y1, x2 - x1, y2 - y1)
